--- conflicted
+++ resolved
@@ -24,12 +24,7 @@
     do_loop,
     loop,
 )
-<<<<<<< HEAD
-from pyop3.codegen import loopy_lang_version, loopy_target
-from pyop3.index import AffineSliceComponent
-=======
-from pyop3.codegen.ir import LOOPY_LANG_VERSION, LOOPY_TARGET
->>>>>>> 9d7368d8
+from pyop3.codegen.ir import loopy_lang_version, loopy_target
 from pyop3.utils import flatten
 
 
