import loopy as lp
import pytest

from pyop3 import INC, READ, WRITE, IntType, LoopyKernel, ScalarType
<<<<<<< HEAD
from pyop3.codegen import loopy_lang_version, loopy_target
=======
from pyop3.codegen.ir import LOOPY_LANG_VERSION, LOOPY_TARGET
>>>>>>> 9d7368d8


@pytest.fixture
def scalar_copy_kernel():
    code = lp.make_kernel(
        "{ [i]: 0 <= i < 1 }",
        "y[i] = x[i]",
        [
            lp.GlobalArg("x", ScalarType, (1,), is_input=True, is_output=False),
            lp.GlobalArg("y", ScalarType, (1,), is_input=False, is_output=True),
        ],
        name="scalar_copy",
        target=loopy_target(),
        lang_version=loopy_lang_version(),
    )
    return LoopyKernel(code, [READ, WRITE])


@pytest.fixture
def scalar_copy_kernel_int():
    code = lp.make_kernel(
        "{ [i]: 0 <= i < 1 }",
        "y[i] = x[i]",
        [
            lp.GlobalArg("x", IntType, (1,), is_input=True, is_output=False),
            lp.GlobalArg("y", IntType, (1,), is_input=False, is_output=True),
        ],
        name="scalar_copy_int",
        target=loopy_target(),
        lang_version=loopy_lang_version(),
    )
    return LoopyKernel(code, [READ, WRITE])


@pytest.fixture
def scalar_inc_kernel():
    lpy_kernel = lp.make_kernel(
        "{ [i]: 0 <= i < 1 }",
        "y[i] = y[i] + x[i]",
        [
            lp.GlobalArg("x", ScalarType, (1,), is_input=True, is_output=False),
            lp.GlobalArg("y", ScalarType, (1,), is_input=True, is_output=True),
        ],
        name="scalar_inc",
        target=loopy_target(),
        lang_version=loopy_lang_version(),
    )
    return LoopyKernel(lpy_kernel, [READ, INC])<|MERGE_RESOLUTION|>--- conflicted
+++ resolved
@@ -2,11 +2,7 @@
 import pytest
 
 from pyop3 import INC, READ, WRITE, IntType, LoopyKernel, ScalarType
-<<<<<<< HEAD
-from pyop3.codegen import loopy_lang_version, loopy_target
-=======
-from pyop3.codegen.ir import LOOPY_LANG_VERSION, LOOPY_TARGET
->>>>>>> 9d7368d8
+from pyop3.codegen.ir import loopy_lang_version, loopy_target
 
 
 @pytest.fixture
