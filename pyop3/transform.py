from __future__ import annotations

import abc
import collections
import functools
import numbers

from pyrsistent import pmap

from pyop3.array import HierarchicalArray
from pyop3.array.petsc import AbstractMat
from pyop3.axtree import Axis, AxisTree, ContextFree, ContextSensitive, ContextMismatchException, ContextAware
from pyop3.buffer import DistributedBuffer, NullBuffer, PackedBuffer
from pyop3.itree import Map, TabulatedMapComponent
from pyop3.itree.tree import ContextFreeLoopIndex
from pyop3.lang import (
    INC,
    NA,
    READ,
    RW,
    WRITE,
    AddAssignment,
    Assignment,
    CalledFunction,
    ContextAwareLoop,
    DummyKernelArgument,
    Instruction,
    Loop,
    LoopList,
    Pack,
    PetscMatAdd,
    PetscMatInstruction,
    PetscMatLoad,
    PetscMatStore,
    ReplaceAssignment,
    Terminal,
)
from pyop3.utils import UniqueNameGenerator, checked_zip, just_one, single_valued


# TODO Is this generic for other parsers/transformers? Esp. lower.py
class Transformer(abc.ABC):
    @abc.abstractmethod
    def apply(self, expr):
        pass


"""
TODO
We sometimes want to pass loop indices to functions even without an external loop.
This is particularly useful when we only want to generate code. We should (?) unpick
this so that there is an outer set of loop contexts that applies at the highest level.

Alternatively, we enforce that this loop exists. But I don't think that that's feasible
right now.
"""


class LoopContextExpander(Transformer):
    # TODO prefer __call__ instead
    def apply(self, expr: Instruction):
        return self._apply(expr, context=pmap())

    @functools.singledispatchmethod
    def _apply(self, expr: Instruction, **kwargs):
        raise TypeError(f"No handler provided for {type(expr).__name__}")

    @_apply.register
    def _(self, loop: Loop, *, context):
        # this is very similar to what happens in PetscMat.__getitem__
        outer_context = collections.defaultdict(dict)  # ordered set per index
        if isinstance(loop.index.iterset, ContextSensitive):
            for ctx in loop.index.iterset.context_map.keys():
                for index, paths in ctx.items():
                    if index in context:
                        # assert paths == context[index]
                        continue
                    else:
                        outer_context[index][paths] = None
        # convert ordered set to a list
        outer_context = {k: tuple(v.keys()) for k, v in outer_context.items()}

        # convert to a product-like structure of [{index: paths, ...}, {index: paths}, ...]
        outer_context_ = tuple(context_product(outer_context.items()))

        if not outer_context_:
            outer_context_ = (pmap(),)

        loops = []
        for octx in outer_context_:
            if isinstance(loop.index, ContextFreeLoopIndex):
                loop_context = {loop.index.id: loop.index.leaf_target_paths}
                context_ = context | loop_context

                statements = []
                for stmt in loop.statements:
                    for myctx, mystmt in self._apply(stmt, context=context_ | octx):
                        if myctx:
                            raise NotImplementedError(
                                "need to think about how to wrap inner instructions "
                                "that need outer loops"
                            )
                        statements.append(mystmt)

                # loop = L(
                #     loop.index.copy(iterset=cf_iterset),
                #     statements,
                # )
                loops.append((octx, loop.copy(statements=statements)))

            else:
                raise NotImplementedError
                assert len(source_paths) > 1
                statements = {}
                for source_path, target_path in checked_zip(source_paths, target_paths):
                    context_ = context | {loop.index.id: (source_path, target_path)}

                    statements[source_path] = []

                    for stmt in loop.statements:
                        for myctx, mystmt in self._apply(stmt, context=context_ | octx):
                            if myctx:
                                raise NotImplementedError(
                                    "need to think about how to wrap inner instructions "
                                    "that need outer loops"
                                )
                            if mystmt is None:
                                continue
                            statements[source_path].append(mystmt)

<<<<<<< HEAD
                cf_iterset = loop.index.iterset.with_context(context | octx)

                # FIXME this does not propagate inner outer contexts
                loop = ContextAwareLoop(
                    loop.index.copy(iterset=cf_iterset),
                    statements,
                )
                loops.append((octx, loop))
        return tuple(loops)
=======
            # FIXME this does not propagate inner outer contexts
            # NOTE: also I think this is redundant, just use a Loop!!!
            csloop = ContextAwareLoop(
                loop.index.copy(iterset=cf_iterset),
                statements,
            )
            # NOTE: outer context now needs sniffing out, makes the objects nicer
            # loops.append((octx, loop))
            loops.append(csloop)

        return LoopList(loops, name=loop.name, state="preprocessed")
>>>>>>> 86cbfc46

    @_apply.register
    def _(self, terminal: CalledFunction, *, context):
        # this is very similar to what happens in PetscMat.__getitem__
        outer_context = collections.defaultdict(dict)  # ordered set per index
        for arg in terminal.arguments:
            if not isinstance(arg.axes, ContextSensitive):
                continue

            for ctx in arg.context_map.keys():
                for index, paths in ctx.items():
                    if index in context:
                        assert paths == context[index]
                    else:
                        outer_context[index][paths] = None
        # convert ordered set to a list
        outer_context = {k: tuple(v.keys()) for k, v in outer_context.items()}

        # convert to a product-like structure of [{index: paths, ...}, {index: paths}, ...]
        outer_context_ = tuple(context_product(outer_context.items()))

        if not outer_context_:
            outer_context_ = (pmap(),)

        for arg in terminal.arguments:
            if isinstance(arg.axes, ContextSensitive):
                outer_context.update(
                    {
                        index: paths
                        for ctx in arg.axes.context_map.keys()
                        for index, paths in ctx.items()
                        if index not in context
                    }
                )

        retval = []
        for octx in outer_context_:
            cf_args = [a.with_context(octx | context) for a in terminal.arguments]
            retval.append((octx, terminal.with_arguments(cf_args)))
        return retval

    @_apply.register
    def _(self, terminal: Assignment, *, context):
        # FIXME for now we assume an outer context of {}. In other words anything
        # context sensitive in the assignment is completely handled by the existing
        # outer loops.
        # This is meaningful if the kernel accepts a loop index as an argument.

        cf_args = []
        for arg in terminal.arguments:
            if isinstance(arg, ContextAware):
                try:
                    cf_args.append(arg.with_context(context))
                except ContextMismatchException:
                    # assignment is not valid in this context, do nothing
                    return ((pmap(), None),)
            else:
                cf_args.append(arg)
        return ((pmap(), terminal.with_arguments(cf_args)),)

    # TODO: this is just an assignment, fix inheritance
    @_apply.register
    def _(self, terminal: PetscMatInstruction, *, context):
        try:
            mat = terminal.mat_arg.with_context(context)
            array = terminal.array_arg.with_context(context)
            return ((pmap(), terminal.copy(mat_arg=mat, array_arg=array)),)
        except ContextMismatchException:
            return ((pmap(), None),)


def expand_loop_contexts(expr: Instruction):
    return LoopContextExpander().apply(expr)


def context_product(contexts, acc=pmap()):
    contexts = tuple(contexts)

    if not contexts:
        return acc

    ctx, *subctxs = contexts
    index, pathss = ctx
    for paths in pathss:
        acc_ = acc | {index: paths}
        if subctxs:
            yield from context_product(subctxs, acc_)
        else:
            yield acc_


class ImplicitPackUnpackExpander(Transformer):
    def __init__(self):
        self._name_generator = UniqueNameGenerator()

    def apply(self, expr):
        return self._apply(expr)

    @functools.singledispatchmethod
    def _apply(self, expr: Any):
        raise NotImplementedError(f"No handler provided for {type(expr).__name__}")

    # TODO Can I provide a generic "operands" thing? Put in the parent class?
    @_apply.register
    def _(self, loop: Loop):
        new_statements = [s for stmt in loop.statements for s in self._apply(stmt)]
        return loop.copy(statements=new_statements)

    @_apply.register
    def _(self, loop_list: LoopList):
        return loop_list.copy(loops=[loop_ for loop in loop_list.loops for loop_ in self._apply(loop)])

    # TODO: Should be the same as Assignment
    @_apply.register
    def _(self, assignment: PetscMatInstruction):
        # FIXME: Probably will not work for things like mat[x, y].assign(dat[z])
        # where the expression is indexed.
        return (assignment,)

    @_apply.register
    def _(self, assignment: Assignment):
        # same as for CalledFunction
        gathers = []
        # NOTE: scatters are executed in LIFO order
        scatters = []
        arguments = []

        # lazy coding, tidy up
        if isinstance(assignment, ReplaceAssignment):
            access = WRITE
        else:
            assert isinstance(assignment, AddAssignment)
            access = INC
        for arg, intent in [
            (assignment.assignee, access),
            (assignment.expression, READ),
        ]:
            if isinstance(arg, numbers.Number):
                arguments.append(arg)
                continue

            # emit function calls for PetscMat
            if isinstance(arg, AbstractMat):
                axes = AxisTree(arg.axes.node_map)
                new_arg = HierarchicalArray(
                    axes,
                    data=NullBuffer(arg.dtype),  # does this need a size?
                    prefix="t",
                )

                if intent == READ:
                    gathers.append(PetscMatLoad(arg, new_arg))
                elif intent == WRITE:
                    scatters.insert(0, PetscMatStore(arg, new_arg))
                elif intent == RW:
                    gathers.append(PetscMatLoad(arg, new_arg))
                    scatters.insert(0, PetscMatStore(arg, new_arg))
                else:
                    assert intent == INC
                    scatters.insert(0, PetscMatAdd(arg, new_arg))

                arguments.append(new_arg)
            else:
                arguments.append(arg)

        return (*gathers, assignment.with_arguments(arguments), *scatters)

    @_apply.register
    def _(self, terminal: CalledFunction):
        gathers = []
        # NOTE: scatters are executed in LIFO order
        scatters = []
        arguments = []
        for (arg, intent), shape in checked_zip(
            terminal.function_arguments, terminal.argument_shapes
        ):
            # assert isinstance(
            #     arg, ContextFree
            # ), "Loop contexts should already be expanded"

            if isinstance(arg, DummyKernelArgument):
                arguments.append(arg)
                continue

            # unpick pack/unpack instructions
            if intent != NA and _requires_pack_unpack(arg):
                is_petsc_mat = isinstance(arg, AbstractMat)

                axes = AxisTree(arg.axes.node_map)
                temporary = HierarchicalArray(
                    # arg.axes.materialize(),  # TODO
                    axes,
                    data=NullBuffer(arg.dtype),  # does this need a size?
                    prefix="t",
                )

                if intent == READ:
                    if is_petsc_mat:
                        gathers.append(PetscMatLoad(arg, temporary))
                    else:
                        gathers.append(ReplaceAssignment(temporary, arg))
                elif intent == WRITE:
                    # This is currently necessary because some local kernels
                    # (interpolation) actually increment values instead of setting
                    # them directly. This should ideally be addressed.
                    gathers.append(ReplaceAssignment(temporary, 0))
                    if is_petsc_mat:
                        scatters.insert(0, PetscMatStore(arg, temporary))
                    else:
                        scatters.insert(0, ReplaceAssignment(arg, temporary))
                elif intent == RW:
                    if is_petsc_mat:
                        gathers.append(PetscMatLoad(arg, temporary))
                        scatters.insert(0, PetscMatStore(arg, temporary))
                    else:
                        gathers.append(ReplaceAssignment(temporary, arg))
                        scatters.insert(0, ReplaceAssignment(arg, temporary))
                else:
                    assert intent == INC
                    gathers.append(ReplaceAssignment(temporary, 0))
                    if is_petsc_mat:
                        scatters.insert(0, PetscMatAdd(arg, temporary))
                    else:
                        scatters.insert(0, AddAssignment(arg, temporary))

                arguments.append(temporary)

            else:
                arguments.append(arg)

        return (*gathers, terminal.with_arguments(arguments), *scatters)


# TODO check this docstring renders correctly
def expand_implicit_pack_unpack(expr: Instruction):
    """Expand implicit pack and unpack operations.

    An implicit pack/unpack is something of the form

    .. code::
        kernel(dat[f(p)])

    In order for this to work the ``dat[f(p)]`` needs to be packed
    into a temporary. Assuming that its intent in ``kernel`` is
    `pyop3.WRITE`, we would expand this function into

    .. code::
        tmp <- [0, 0, ...]
        kernel(tmp)
        dat[f(p)] <- tmp

    Notes
    -----
    For this routine to work, any context-sensitive loops must have
    been expanded already (with `expand_loop_contexts`). This is
    because context-sensitive arrays may be packed into temporaries
    in some contexts but not others.

    """
    return ImplicitPackUnpackExpander().apply(expr)


def _requires_pack_unpack(arg):
    # TODO in theory packing isn't required for arrays that are contiguous,
    # but this is hard to determine
    # FIXME, we inefficiently copy matrix temporaries here because this
    # doesn't identify requiring pack/unpack properly. To demonstrate
    #   kernel(mat[p, q])
    # gets turned into
    #   t0 <- mat[p, q]
    #   kernel(t0)
    # However, the array mat[p, q] is actually retrieved from MatGetValues
    # so we really have something like
    #   MatGetValues(mat, ..., t0)
    #   t1 <- t0
    #   kernel(t1)
    # and the same for unpacking

    # if subst_layouts and layouts are the same I *think* it is safe to avoid a pack/unpack
    # however, it is overly restrictive since we could pass something like dat[i0, :] directly
    # to a local kernel
    # return isinstance(arg, HierarchicalArray) and arg.subst_layouts != arg.layouts
    return isinstance(arg, (HierarchicalArray, AbstractMat))


# *below is old untested code*
#
# def compress(iterset, map_func, *, uniquify=False):
#     # TODO Ultimately we should be able to generate code for this set of
#     # loops. We would need to have a construct to describe "unique packing"
#     # with hash sets like we do in the Python version. PETSc have PetscHSetI
#     # which I think would be suitable.
#
#     if not uniquify:
#         raise NotImplementedError("TODO")
#
#     iterset = iterset.as_tree()
#
#     # prepare size arrays, we want an array per target path per iterset path
#     sizess = {}
#     for leaf_axis, leaf_clabel in iterset.leaves:
#         iterset_path = iterset.path(leaf_axis, leaf_clabel)
#
#         # bit unpleasant to have to create a loop index for this
#         sizes = {}
#         index = iterset.index()
#         cf_map = map_func(index).with_context({index.id: iterset_path})
#         for target_path in cf_map.leaf_target_paths:
#             if iterset.depth != 1:
#                 # TODO For now we assume iterset to have depth 1
#                 raise NotImplementedError
#             # The axes of the size array correspond only to the specific
#             # components selected from iterset by iterset_path.
#             clabels = (just_one(iterset_path.values()),)
#             subiterset = iterset[clabels]
#
#             # subiterset is an axis tree with depth 1, we only want the axis
#             assert subiterset.depth == 1
#             subiterset = subiterset.root
#
#             sizes[target_path] = HierarchicalArray(
#                 subiterset, dtype=IntType, prefix="nnz"
#             )
#         sizess[iterset_path] = sizes
#     sizess = freeze(sizess)
#
#     # count sizes
#     for p in iterset.iter():
#         entries = collections.defaultdict(set)
#         for q in map_func(p.index).iter({p}):
#             # we expect maps to only output a single target index
#             q_value = just_one(q.target_exprs.values())
#             entries[q.target_path].add(q_value)
#
#         for target_path, points in entries.items():
#             npoints = len(points)
#             nnz = sizess[p.source_path][target_path]
#             nnz.set_value(p.source_path, p.source_exprs, npoints)
#
#     # prepare map arrays
#     flat_mapss = {}
#     for iterset_path, sizes in sizess.items():
#         flat_maps = {}
#         for target_path, nnz in sizes.items():
#             subiterset = nnz.axes.root
#             map_axes = AxisTree.from_nest({subiterset: Axis(nnz)})
#             flat_maps[target_path] = HierarchicalArray(
#                 map_axes, dtype=IntType, prefix="map"
#             )
#         flat_mapss[iterset_path] = flat_maps
#     flat_mapss = freeze(flat_mapss)
#
#     # populate compressed maps
#     for p in iterset.iter():
#         entries = collections.defaultdict(set)
#         for q in map_func(p.index).iter({p}):
#             # we expect maps to only output a single target index
#             q_value = just_one(q.target_exprs.values())
#             entries[q.target_path].add(q_value)
#
#         for target_path, points in entries.items():
#             flat_map = flat_mapss[p.source_path][target_path]
#             leaf_axis, leaf_clabel = flat_map.axes.leaf
#             for i, pt in enumerate(sorted(points)):
#                 path = p.source_path | {leaf_axis.label: leaf_clabel}
#                 indices = p.source_exprs | {leaf_axis.label: i}
#                 flat_map.set_value(path, indices, pt)
#
#     # build the actual map
#     connectivity = {}
#     for iterset_path, flat_maps in flat_mapss.items():
#         map_components = []
#         for target_path, flat_map in flat_maps.items():
#             # since maps only target a single axis, component pair
#             target_axlabel, target_clabel = just_one(target_path.items())
#             map_component = TabulatedMapComponent(
#                 target_axlabel, target_clabel, flat_map
#             )
#             map_components.append(map_component)
#         connectivity[iterset_path] = map_components
#     return Map(connectivity)
#
#
# def split_loop(loop: Loop, path, tile_size: int) -> Loop:
#     orig_loop_index = loop.index
#
#     # I think I need to transform the index expressions of the iterset?
#     # or get a new iterset? let's try that
#     # It will not work because then the target path would change and the
#     # data structures would not know what to do.
#
#     orig_index_exprs = orig_loop_index.index_exprs
#     breakpoint()
#     # new_index_exprs
#
#     new_loop_index = orig_loop_index.copy(index_exprs=new_index_exprs)
#     return loop.copy(index=new_loop_index)<|MERGE_RESOLUTION|>--- conflicted
+++ resolved
@@ -128,17 +128,6 @@
                                 continue
                             statements[source_path].append(mystmt)
 
-<<<<<<< HEAD
-                cf_iterset = loop.index.iterset.with_context(context | octx)
-
-                # FIXME this does not propagate inner outer contexts
-                loop = ContextAwareLoop(
-                    loop.index.copy(iterset=cf_iterset),
-                    statements,
-                )
-                loops.append((octx, loop))
-        return tuple(loops)
-=======
             # FIXME this does not propagate inner outer contexts
             # NOTE: also I think this is redundant, just use a Loop!!!
             csloop = ContextAwareLoop(
@@ -150,7 +139,6 @@
             loops.append(csloop)
 
         return LoopList(loops, name=loop.name, state="preprocessed")
->>>>>>> 86cbfc46
 
     @_apply.register
     def _(self, terminal: CalledFunction, *, context):
