--- conflicted
+++ resolved
@@ -28,12 +28,9 @@
 from pyop3.axes.tree import AxisVariable, FrozenAxisTree, MultiArrayCollector
 from pyop3.distarray.base import DistributedArray
 from pyop3.dtypes import IntType, ScalarType, get_mpi_dtype
-<<<<<<< HEAD
-from pyop3.mirrored_array import MirroredArray
-=======
 from pyop3.indices import IndexedAxisTree, IndexTree, as_index_forest, index_axes
 from pyop3.indices.tree import collect_loop_indices
->>>>>>> dd06d361
+from pyop3.mirrored_array import MirroredArray
 from pyop3.utils import (
     PrettyTuple,
     UniqueNameGenerator,
