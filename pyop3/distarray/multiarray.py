--- conflicted
+++ resolved
@@ -90,30 +90,10 @@
             raise ValueError("Can only specify one of name and prefix")
         axes = as_axis_tree(axes)
 
-<<<<<<< HEAD
         if data is not None:
             data = MirroredArray(data, dtype)
-=======
-        if isinstance(data, np.ndarray):
-            if dtype:
-                data = np.asarray(data, dtype=dtype)
-            else:
-                dtype = data.dtype
-        elif isinstance(data, Sequence):
-            data = np.asarray(data, dtype=dtype)
-            dtype = data.dtype
-        elif data is None:
-            if not dtype:
-                raise ValueError("Must either specify a dtype or provide an array")
-            dtype = np.dtype(dtype)
-            # debug
-            # data = np.zeros(axes.size, dtype=dtype)
-            from pyop3.axis import axis_tree_size
-
-            data = np.zeros(axis_tree_size(axes), dtype=dtype)
->>>>>>> 8bfd6b4e
         else:
-            data = MirroredArray((dim.size,), dtype)
+            data = MirroredArray((axes.size,), dtype)
 
         # add prefix as an existing name so it is a true prefix
         if prefix:
