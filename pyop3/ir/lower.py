--- conflicted
+++ resolved
@@ -8,44 +8,19 @@
 import numbers
 import textwrap
 from functools import cached_property
-from typing import Any, Dict, FrozenSet, Optional, Sequence, Tuple, Union
+from typing import Any
 
 import loopy as lp
-import loopy.symbolic
 import numpy as np
 import pymbolic as pym
 from pyrsistent import freeze, pmap
 
 from pyop3.array import HierarchicalArray
 from pyop3.array.petsc import AbstractMat, Sparsity
-<<<<<<< HEAD
-from pyop3.axtree import Axis, AxisComponent, AxisTree, AxisVar, ContextFree
-from pyop3.axtree.tree import subst_layouts
-from pyop3.buffer import DistributedBuffer, NullBuffer, PackedBuffer
-from pyop3.config import config
-from pyop3.dtypes import IntType
-from pyop3.itree import (
-    AffineSliceComponent,
-    CalledMap,
-    Index,
-    IndexTree,
-    LocalLoopIndex,
-    LoopIndex,
-    Map,
-    Slice,
-    Subset,
-    TabulatedMapComponent,
-=======
-from pyop3.axtree import Axis, AxisComponent, AxisTree, AxisVariable, ContextFree
 from pyop3.buffer import DistributedBuffer, NullBuffer, PackedBuffer
 from pyop3.config import config
 from pyop3.dtypes import IntType
 from pyop3.ir.transform import with_likwid_markers, with_petsc_event
-from pyop3.itree.tree import (
-    LocalLoopIndexVariable,
-    LoopIndexVariable,
->>>>>>> 86cbfc46
-)
 from pyop3.lang import (
     INC,
     MAX_RW,
@@ -584,11 +559,7 @@
 @_compile.register(ContextAwareLoop)  # remove
 @_compile.register(Loop)
 def _(
-<<<<<<< HEAD
-    loop: Loop,
-=======
     loop,
->>>>>>> 86cbfc46
     loop_indices,
     codegen_context: LoopyCodegenContext,
 ) -> None:
