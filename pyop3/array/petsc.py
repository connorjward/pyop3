--- conflicted
+++ resolved
@@ -474,13 +474,8 @@
                     offset = orig_raxes.offset(
                         target_exprs, target_path, loop_exprs=target_indices
                     )
-<<<<<<< HEAD
-                    # Setting the column index where the matrix is different from zero.
-                    # offset is the global index of the nonzero entry in the matrix.
-=======
                     offset = offset // self.block_shape
 
->>>>>>> f53d8f30
                     rmap.set_value(
                         p.source_exprs,
                         offset,
