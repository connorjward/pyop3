--- conflicted
+++ resolved
@@ -848,9 +848,6 @@
     def _subst_layouts_default(self):
         pass
 
-<<<<<<< HEAD
-    def index(self):
-=======
     # NOTE: Shouldn't be a boolean here as there are different optimisation options.
     # In particular we can choose to compress multiple maps either only with non-increasing
     # arity (arity * 1), or not (which leads to a larger array: arity * arity).
@@ -873,8 +870,7 @@
         else:
             return self._subst_layouts_default
 
-    def index(self, *, include_ghost_points=False):
->>>>>>> 86cbfc46
+    def index(self):
         from pyop3.itree.tree import ContextFreeLoopIndex, LoopIndex
 
         # If the iterset is linear (single-component for every axis) then we
@@ -957,27 +953,16 @@
         else:
             dmap = postvisit(self, _collect_datamap, axes=self)
 
-<<<<<<< HEAD
         for index_exprs_per_axis in self.index_exprs:
             for index_exprs in index_exprs_per_axis.values():
                 for expr in index_exprs.values():
                     for array in MultiArrayCollector()(expr):
                         dmap.update(array.datamap)
-        for layout_expr in self.layouts.values():
-            for array in MultiArrayCollector()(layout_expr):
-                dmap.update(array.datamap)
-=======
-        for index_exprs in self.index_exprs.values():
-            for expr in index_exprs.values():
-                for array in MultiArrayCollector()(expr):
-                    dmap.update(array.datamap)
-
         # TODO: cleanup, indexed axis trees (from map.index()) do not have layouts
         if not isinstance(self, IndexedAxisTree) or self.unindexed is not None:
             for layout_expr in self.layouts.values():
                 for array in MultiArrayCollector()(layout_expr):
                     dmap.update(array.datamap)
->>>>>>> 86cbfc46
         return pmap(dmap)
 
     def as_tree(self):
@@ -1492,13 +1477,8 @@
 
 
     @cached_property
-<<<<<<< HEAD
-    def subst_layouts(self):
-        return subst_layouts(self, self.target_path, self.target_exprs, self.layouts)
-=======
     def _subst_layouts_default(self):
         return subst_layouts(self, self.target_paths, self.index_exprs, self.layouts)
->>>>>>> 86cbfc46
 
     @property
     def _buffer_indices(self):
