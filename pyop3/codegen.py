import collections
import dataclasses
import numbers
import enum
import functools
import itertools
from typing import Dict

import loopy as lp
import loopy.symbolic
import numpy as np
import pymbolic.primitives as pym

import pyop3.exprs
from pyop3 import exprs, tlang
import pyop3.utils
from pyop3.tensors import Tensor, Index, Map
from pyop3.tensors import Slice, Space

LOOPY_TARGET = lp.CTarget()
LOOPY_LANG_VERSION = (2018, 2)


class CodegenTarget(enum.Enum):

    LOOPY = enum.auto()
    C = enum.auto()


def compile(expr, *, target):
    if target == CodegenTarget.LOOPY:
        return to_loopy(expr)
    elif target == CodegenTarget.C:
        return to_c(expr)
    else:
        raise ValueError


def to_tlang(expr):
    return TensorLangBuilder(expr).build()


@dataclasses.dataclass
class TensorLangBuilder:
    expr: exprs.Expression

    def build(self):
        return self._inspect(self.expr)

    @functools.singledispatchmethod
    def _inspect(self, expr, **kwargs):
        raise AssertionError

    @_inspect.register
    def _(self, expr: exprs.Loop):
        children = tuple(self._inspect(stmt) for stmt in expr.statements)
        return tlang.Loop(children)

    @_inspect.register
    def _(self, expr: exprs.FunctionCall):
        temporaries = {arg: Tensor(arg.tensor.shape, prefix="t") for arg in expr.arguments}

        scatters = self.make_scatters(temporaries)
        call = self.make_function_call(expr, temporaries, children=scatters)
        return self.make_gathers(temporaries, children=(call,))

    def make_gathers(self, temporaries, **kwargs):
        return tuple(self.make_gather(arg, temp, **kwargs) for arg, temp in temporaries.items())

    def make_gather(self, argument, temporary, **kwargs):
        if argument.access in {exprs.READ, exprs.RW}:
            return tlang.Read(temporary, argument.tensor, **kwargs)
        elif argument.access in {exprs.WRITE, exprs.INC}:
            return tlang.Zero(temporary, **kwargs)
        else:
            raise NotImplementedError

    def make_function_call(self, call, temporaries, **kwargs):
        assert all(arg.access in {exprs.READ, exprs.WRITE, exprs.INC, exprs.RW} for arg in call.arguments)

        reads = tuple(
            temporaries[arg] for arg in call.arguments
            if arg.access in {exprs.READ, exprs.INC, exprs.RW}
        )
        writes = tuple(
            temporaries[arg] for arg in call.arguments
            if arg.access in {exprs.WRITE, exprs.INC, exprs.RW}
        )
        return tlang.FunctionCall(call.function, reads, writes, **kwargs)

    def make_scatters(self, temporaries, **kwargs):
        return tuple(
            filter(None, (self.make_scatter(arg, temp, **kwargs) for arg, temp in temporaries.items()))
        )

    def make_scatter(self, argument, temporary, **kwargs):
        if argument.access == exprs.READ:
            return None
        elif argument.access in {exprs.WRITE, exprs.RW}:
            return tlang.Write(argument, temporary)
        elif argument.access == exprs.INC:
            return tlang.Increment(argument, temporary)
        else:
            raise AssertionError


def to_loopy(expr):
    return _LoopyKernelBuilder(expr).build()


def to_c(expr):
    program = to_loopy(expr)
    return lp.generate_code_v2(program).device_code()


@dataclasses.dataclass(frozen=True)
class DomainContext:
    iname: str
    start: pym.Variable
    stop: pym.Variable

    def __str__(self):
        return f"{{ [{self.iname}]: {self.start} <= {self.iname} < {self.stop} }}"

    @property
    def shape(self):
        return self.stop - self.start



class _LoopyKernelBuilder:
    def __init__(self, expr):
        self.expr = expr

        self.domains = []
        self.instructions = []
        self.arguments_dict = {}
        self.parameter_dict = {}
        self.parameters_dict = {}
        self.subkernels = []
        self.temporaries = []
        self.domain_parameters = {}
        self.maps_dict = {}
        self.function_temporaries = collections.defaultdict(dict)
        self.name_generator = pyop3.utils.UniqueNameGenerator()

            # if argument in self.arguments_dict:
            #     # TODO I currently assume that we only ever register arguments once.
            #     # this is not true if we repeat arguments to a kernel or if we have multiple kernels
            #     raise NotImplementedError
            #
            # self.arguments_dict[argument] = lp.GlobalArg(
            #     argument.name,
            #     dtype=argument.dtype,
            #     shape=self.as_orig_shape(argument.tensor.orig_shape)
            # )
            #
            # for dim in argument.tensor.dims:
            #     self.register_maps(dim)
            #
    @property
    def arguments(self):
        return tuple(self.arguments_dict.values())

    @property
    def parameters(self):
        return tuple(self.parameter_dict.values())

    @property
    def maps(self):
        return tuple(self.maps_dict.values())

    @property
    def kernel_data(self):
        return self.arguments + self.maps + tuple(self.temporaries) + self.parameters

    def build(self):
        self._fill_loopy_context(self.expr, within_inames={})

        translation_unit = lp.make_kernel(
            frozenset(str(dom) for dom in self.domains),
            self.instructions,
            self.kernel_data,
            target=LOOPY_TARGET,
            lang_version=LOOPY_LANG_VERSION,
        )

        return lp.merge((translation_unit, *self.subkernels))

    def register_temporary(self, **kwargs):
        name = self.name_generator.generate("t")
        self.temporaries.append(temporary := lp.TemporaryVariable(name, **kwargs))
        return temporary

    def generate_iname(self):
        return self.name_generator.generate("i")


    def as_shape(self, domains, *, first_is_none=False):
        shape = []
        for i, domain in enumerate(domains):
            if first_is_none and i == 0:
                shape.append(None)
            else:
                if isinstance(domain, Map):
                    start = 0
                    stop = domain.size
                elif isinstance(domain, Slice):
                    start = domain.start
                    stop = domain.stop
                else:
                    raise AssertionError

                assert start in self.parameters_dict
                assert stop in self.parameters_dict
                start = self.register_domain_parameter(start, None)
                stop = self.register_domain_parameter(stop, None)
                shape.append(stop-start)
        return tuple(shape)

    def as_orig_shape(self, domains):
        if domains == ():
            return ()
        shape = [None]
        for domain in domains[1:]:
            stop = self.register_domain_parameter(domain, None)

            var = stop

            # hack for ragged (extruded)
            if hasattr(var, "name") and var.name.startswith("t"):
                shape.append(2)
            else:
                shape.append(stop)
        return tuple(shape)

<<<<<<< HEAD
    @_fill_loopy_context.register
    def _(self, expr: pyop3.exprs.FunctionCall, within_inames, **kwargs):
        for argument in expr.arguments:
            if argument.tensor.order:
                self.register_broadcast_domains(argument, within_inames)
                shape = self.as_shape(argument.tensor.spaces)
            else:
                shape = ()

            temporary = self.register_temporary(dtype=argument.dtype, shape=shape)
            self.function_temporaries[expr][argument] = temporary

            if argument in self.arguments_dict:
                # TODO I currently assume that we only ever register arguments once.
                # this is not true if we repeat arguments to a kernel or if we have multiple kernels
                raise NotImplementedError

            self.arguments_dict[argument] = lp.GlobalArg(
                argument.name,
                dtype=argument.dtype,
                shape=self.as_orig_shape(argument.tensor.orig_shape)
            )

            for dim in argument.tensor.dims:
                self.register_maps(dim)

        gathers = self.register_gathers(expr, within_inames)
        call_insn = self.register_function_call(
            expr, within_inames, depends_on=frozenset(insn.id for insn in gathers)
        )
        _ = self.register_scatters(
            expr, within_inames, depends_on=frozenset({call_insn.id})
        )

    def register_gathers(self, call, within_domains, *, depends_on=frozenset()):
        gathers = []
        for argument in call.arguments:
            temporary = self.function_temporaries[call][argument]
            if argument.access == pyop3.exprs.READ:
                gathers.append(self.read_tensor(argument, temporary, within_domains))
            elif argument.access == pyop3.exprs.WRITE:
                gathers.append(self.zero_tensor(argument, temporary, within_domains))
            elif argument.access == pyop3.exprs.INC:
                gathers.append(self.zero_tensor(argument, temporary, within_domains))
            elif argument.access == pyop3.exprs.RW:
                gathers.append(self.read_tensor(argument, temporary, within_domains))
            else:
                raise NotImplementedError
        return tuple(gathers)

    def register_function_call(self, call, within_inames, *, depends_on=frozenset()):
=======
    def handle_function_call(self, call, within_inames, *, depends_on=frozenset()):
>>>>>>> 5b0fc2b6
        reads, writes = self.get_function_rw(call, within_inames)
        assignees = tuple(writes)
        expression = pym.Call(
            pym.Variable(call.function.loopy_kernel.default_entrypoint.name),
            tuple(reads),
        )
        call_insn = lp.CallInstruction(
            assignees,
            expression,
            id=self.name_generator.generate("func"),
            within_inames=frozenset(within_inames.values()),
            depends_on=depends_on,
        )
        self.instructions.append(call_insn)
        self.subkernels.append(call.function.loopy_kernel)
        return call_insn



    def get_function_rw(self, call, within_domains):
        reads = []
        writes = []
        for argument in call.arguments:
            temporary = self.function_temporaries[call][argument]
            access = argument.access

            ref = self.as_subarrayref(argument, temporary, within_domains)
            if access == pyop3.exprs.READ:
                reads.append(ref)
            elif access == pyop3.exprs.WRITE:
                writes.append(ref)
            elif access in {pyop3.exprs.INC, pyop3.exprs.RW}:
                reads.append(ref)
                writes.append(ref)
            else:
                raise NotImplementedError
        return tuple(reads), tuple(writes)

    def as_subarrayref(self, argument, temporary, within_domains):
        """Register an argument to a function."""
        inames = self.register_broadcast_domains(argument, within_domains)
        indices = tuple(pym.Variable(iname) for iname in inames.values())
        return lp.symbolic.SubArrayRef(
            indices, pym.Subscript(pym.Variable(temporary.name), indices)
        )

    def register_assignment(
        self,
        assignee,
        expression,
        within_inames,
        depends_on=frozenset(),
        prefix="assign",
    ):
        instruction = lp.Assignment(
            assignee,
            expression,
            id=self.name_generator.generate(prefix),
            within_inames=frozenset(within_inames.values()),
            depends_on=depends_on,
        )
        self.instructions.append(instruction)
        return instruction

    def read_tensor(self, argument, temporary, within_inames, depends_on=frozenset()):
        # so we want something like:
        # for i:
        #   for j:
        #     t[k, l] = dat[i, j, k, l]
        # in this case within_indices is i and j
        # we also need to register two new domains to loop over: k and l
        broadcast_inames = self.register_broadcast_domains(argument, within_inames)

        assignee = ExpressionGenerator.new_temporary(argument.tensor, temporary.name, within_inames | broadcast_inames)
        expression = ExpressionGenerator.indexed_tensor(argument.tensor, within_inames|broadcast_inames)

        return self.register_assignment(
            assignee, expression, within_inames|broadcast_inames, depends_on, "read"
        )

    def zero_tensor(self, argument, temporary, within_inames, depends_on=frozenset()):
        # so we want something like:
        # for i:
        #   for j:
        #     t[k, l] = 0
        # in this case within_indices is i and j
        # we also need to register two new domains to loop over: k and l
        broadcast_inames = self.register_broadcast_domains(argument, within_inames)

        assignee = ExpressionGenerator.new_temporary(argument.tensor, temporary.name, within_inames | broadcast_inames)

        expression = 0
        return self.register_assignment(
            assignee, expression, within_inames|broadcast_inames, depends_on=depends_on, prefix="zero"
        )

    def write_tensor(self, argument, temporary, within_inames, depends_on):
        # so we want something like:
        # for i:
        #   for j:
        #     dat[i, j, k, l] = t[k, l]
        # in this case within_indices is i and j
        # we also need to register two new domains to loop over: k and l
        broadcast_inames = self.register_broadcast_domains(argument, within_inames)

        expression = ExpressionGenerator.new_temporary(argument.tensor, temporary.name, within_inames | broadcast_inames)
        assignee = ExpressionGenerator.indexed_tensor(argument.tensor, within_inames|broadcast_inames)

        return self.register_assignment(
            assignee, expression, within_inames|broadcast_inames, depends_on, "write"
        )

    def inc_tensor(self, argument, temporary, within_inames, depends_on):
        # so we want something like:
        # for i:
        #   for j:
        #     dat[i, j, k, l] = dat[i, j, k, l] + t[k, l]
        # in this case within_indices is i and j
        # we also need to register two new domains to loop over: k and l
        broadcast_inames = self.register_broadcast_domains(argument, within_inames)
        assignee = ExpressionGenerator.indexed_tensor(argument.tensor, within_inames|broadcast_inames)

        temp_expression = ExpressionGenerator.new_temporary(argument.tensor, temporary.name, within_inames | broadcast_inames)
        expression = pym.Sum((assignee, temp_expression))

        return self.register_assignment(
            assignee, expression, within_inames|broadcast_inames, depends_on, "inc"
        )

    def register_maps(self, map_):
        if isinstance(map_, Map) and map_ not in self.maps_dict:
            self.maps_dict[map_] = lp.GlobalArg(
                map_.name, dtype=np.int32, shape=(None, map_.size)
            )
            self.register_maps(map_.from_space)

    def register_parameter(self, parameter, **kwargs):
        return self.parameter_dict.setdefault(parameter, lp.GlobalArg(**kwargs))

    def register_domain_parameter(self, parameter, within_inames):
        """Return a pymbolic expression"""
        if isinstance(parameter, Tensor):
            if parameter in self.parameters_dict:
                return self.parameters_dict[parameter]

            assert parameter.is_scalar

            # FIXME need to validate if already exists here...
            self.register_parameter(parameter,
                # TODO should really validate dtype
                name=parameter.name, dtype=np.int32, shape=(None,) * len(parameter.indices)
            )

            # if the tensor is an indexed expression we need to create a temporary for it
            if parameter.indices:
                temporary = self.register_temporary()
                assignee = pym.Variable(temporary.name)
                # TODO Put into utility function
                expression = pym.Subscript(
                    pym.Variable(parameter.name),
                    tuple(pym.Variable(within_inames[index.space]) for index in parameter.indices)
                )
                self.register_assignment(
                    assignee, expression, within_inames=within_inames
                )
                return self.parameters_dict.setdefault(parameter, pym.Variable(temporary.name))
            else:
                return self.parameters_dict.setdefault(parameter, pym.Variable(parameter.name))
        elif isinstance(parameter, str):
            self.register_parameter(parameter, name=parameter, dtype=np.int32, shape=())
            return self.parameters_dict.setdefault(parameter, pym.Variable(parameter))
        elif isinstance(parameter, numbers.Integral):
            return self.parameters_dict.setdefault(parameter, parameter)
        else:
            raise ValueError

    def register_domain(self, domain, within_inames):
        if isinstance(domain, Map):
            start = 0
            stop = domain.size
        elif isinstance(domain, Slice):
            start = domain.start
            stop = domain.stop
        else:
            raise AssertionError

        iname = self.generate_iname()
        start, stop = (self.register_domain_parameter(param, within_inames)
                       for param in [start, stop])
        self.domains.append(DomainContext(iname, start, stop))
        return iname

    def register_broadcast_domains(self, argument, within_inames):
        inames = {}
        for domain in argument.tensor.broadcast_domains:
            inames[domain] = self.register_domain(domain, within_inames)
        return inames


class ExpressionGenerator:

    @staticmethod
    def new_temporary(tensor, name, inames):
        if tensor.broadcast_domains:
            return pym.Subscript(
                pym.Variable(name),
                tuple(pym.Variable(inames[dim]) for dim in tensor.broadcast_domains),
            )
        else:
            return pym.Variable(name)

    @classmethod
    def indexed_tensor(cls, tensor, inames):
        if tensor.dims:
            return pym.Subscript(
                pym.Variable(tensor.name),
                tuple(
                    cls.stack_subscripts(dim, inames)
                    for dim in tensor.dims
                ),
            )
        else:
            return pym.Variable(tensor.name)

    @classmethod
    def stack_subscripts(cls, dim, inames):
        """Convert an index tensor expression into a pymbolic expression"""
        if isinstance(dim, Space):
            if isinstance(dim, Map):
                iname = pym.Variable(inames[dim.to_space])
                subscripts = cls.stack_subscripts(dim.from_space, inames)
                return pym.Subscript(pym.Variable(dim.name), (subscripts, iname))
            else:
                iname = pym.Variable(inames[dim])
                return iname
        else:
            assert isinstance(dim, Index)
            return pym.Variable(inames[dim.space])<|MERGE_RESOLUTION|>--- conflicted
+++ resolved
@@ -234,61 +234,7 @@
                 shape.append(stop)
         return tuple(shape)
 
-<<<<<<< HEAD
-    @_fill_loopy_context.register
-    def _(self, expr: pyop3.exprs.FunctionCall, within_inames, **kwargs):
-        for argument in expr.arguments:
-            if argument.tensor.order:
-                self.register_broadcast_domains(argument, within_inames)
-                shape = self.as_shape(argument.tensor.spaces)
-            else:
-                shape = ()
-
-            temporary = self.register_temporary(dtype=argument.dtype, shape=shape)
-            self.function_temporaries[expr][argument] = temporary
-
-            if argument in self.arguments_dict:
-                # TODO I currently assume that we only ever register arguments once.
-                # this is not true if we repeat arguments to a kernel or if we have multiple kernels
-                raise NotImplementedError
-
-            self.arguments_dict[argument] = lp.GlobalArg(
-                argument.name,
-                dtype=argument.dtype,
-                shape=self.as_orig_shape(argument.tensor.orig_shape)
-            )
-
-            for dim in argument.tensor.dims:
-                self.register_maps(dim)
-
-        gathers = self.register_gathers(expr, within_inames)
-        call_insn = self.register_function_call(
-            expr, within_inames, depends_on=frozenset(insn.id for insn in gathers)
-        )
-        _ = self.register_scatters(
-            expr, within_inames, depends_on=frozenset({call_insn.id})
-        )
-
-    def register_gathers(self, call, within_domains, *, depends_on=frozenset()):
-        gathers = []
-        for argument in call.arguments:
-            temporary = self.function_temporaries[call][argument]
-            if argument.access == pyop3.exprs.READ:
-                gathers.append(self.read_tensor(argument, temporary, within_domains))
-            elif argument.access == pyop3.exprs.WRITE:
-                gathers.append(self.zero_tensor(argument, temporary, within_domains))
-            elif argument.access == pyop3.exprs.INC:
-                gathers.append(self.zero_tensor(argument, temporary, within_domains))
-            elif argument.access == pyop3.exprs.RW:
-                gathers.append(self.read_tensor(argument, temporary, within_domains))
-            else:
-                raise NotImplementedError
-        return tuple(gathers)
-
-    def register_function_call(self, call, within_inames, *, depends_on=frozenset()):
-=======
     def handle_function_call(self, call, within_inames, *, depends_on=frozenset()):
->>>>>>> 5b0fc2b6
         reads, writes = self.get_function_rw(call, within_inames)
         assignees = tuple(writes)
         expression = pym.Call(
