from __future__ import annotations

import abc
import collections
import contextlib
import copy
import dataclasses
import enum
import functools
import itertools
import numbers
import operator
from typing import Any, Dict, FrozenSet, Optional, Sequence, Tuple, Union

import loopy as lp
import loopy.symbolic
import numpy as np
import pymbolic as pym
import pytools
from pyrsistent import freeze, pmap

<<<<<<< HEAD
from pyop3.axes import Axis, AxisComponent, AxisTree, AxisVariable, CalledAxisTree
from pyop3.device import CPUDevice, CUDADevice, OpenCLDevice, offloading_device
from pyop3.distarray import MultiArray
from pyop3.dtypes import IntType
=======
from pyop3 import utils
from pyop3.axes import Axis, AxisComponent, AxisTree, AxisVariable
from pyop3.axes.tree import ContextSensitiveAxisTree
from pyop3.distarray import DistributedArray, MultiArray
from pyop3.distarray.multiarray import ContextSensitiveMultiArray
from pyop3.distarray.petsc import IndexedPetscMat, PetscMat, PetscObject
from pyop3.dtypes import IntType, PointerType
>>>>>>> dd06d361
from pyop3.indices import (
    AffineMapComponent,
    AffineSliceComponent,
    CalledMap,
    Index,
    IndexedAxisTree,
    IndexTree,
    LocalLoopIndex,
    LoopIndex,
    Map,
    MapVariable,
    Slice,
    Subset,
    TabulatedMapComponent,
)
from pyop3.indices.tree import CalledMapVariable, LoopIndexVariable
from pyop3.lang import (
    INC,
    MAX_RW,
    MAX_WRITE,
    MIN_RW,
    MIN_WRITE,
    READ,
    RW,
    WRITE,
    Assignment,
    CalledFunction,
    Loop,
    Offset,
)
from pyop3.log import logger
from pyop3.utils import (
    PrettyTuple,
    checked_zip,
    just_one,
    merge_dicts,
    single_valued,
    strictly_all,
)


def loopy_target():
    if isinstance(offloading_device, CPUDevice):
        return lp.CWithGNULibcTarget()
    elif isinstance(offloading_device, CUDADevice):
        return lp.CudaTarget()
    elif isinstance(offloading_device, OpenCLDevice):
        return lp.PyOpenCLTarget()
    else:
        raise AssertionError


def loopy_lang_version():
    return (2018, 2)


class OpaqueType(lp.types.OpaqueType):
    def __repr__(self) -> str:
        return f"OpaqueType('{self.name}')"


class CodegenContext(abc.ABC):
    pass


class AssignmentType(enum.Enum):
    READ = enum.auto()
    WRITE = enum.auto()
    INC = enum.auto()
    ZERO = enum.auto()


class LoopyCodegenContext(CodegenContext):
    def __init__(self):
        self._domains = []
        self._insns = []
        self._args = []
        self._subkernels = []

        self._within_inames = frozenset()
        self._last_insn_id = None

        self._name_generator = pytools.UniqueNameGenerator()

    @property
    def domains(self):
        return tuple(self._domains)

    @property
    def instructions(self):
        return tuple(self._insns)

    @property
    def arguments(self):
        # TODO should renumber things here
        return tuple(self._args)

    @property
    def subkernels(self):
        return tuple(self._subkernels)

    def add_domain(self, iname, *args):
        nargs = len(args)
        if nargs == 1:
            start, stop = 0, args[0]
        else:
            assert nargs == 2
            start, stop = args[0], args[1]
        domain_str = f"{{ [{iname}]: {start} <= {iname} < {stop} }}"
        self._domains.append(domain_str)

    def add_assignment(self, assignee, expression, prefix="insn"):
        insn = lp.Assignment(
            assignee,
            expression,
            id=self._name_generator(prefix),
            within_inames=frozenset(self._within_inames),
            depends_on=self._depends_on,
        )
        self._add_instruction(insn)

    def add_cinstruction(self, insn_str, read_variables=frozenset()):
        cinsn = lp.CInstruction(
            (),
            insn_str,
            read_variables=frozenset(read_variables),
            id=self.unique_name("insn"),
            within_inames=self._within_inames,
            within_inames_is_final=True,
            depends_on=self._depends_on,
        )
        self._add_instruction(cinsn)

    def add_function_call(self, assignees, expression, prefix="insn"):
        insn = lp.CallInstruction(
            assignees,
            expression,
            id=self._name_generator(prefix),
            within_inames=self._within_inames,
            within_inames_is_final=True,
            depends_on=self._depends_on,
            depends_on_is_final=True,
        )
        self._add_instruction(insn)

    def add_argument(self, array):
        # FIXME if self._args is a set then we can add duplicates here provided
        # that we canonically renumber at a later point
        if array.name in [a.name for a in self._args]:
            logger.debug(
                f"Skipping adding {array.name} to the codegen context as it is already present"
            )
            return

        if isinstance(array.orig_array, PetscMat):
            arg = lp.ValueArg(array.name, dtype=self._dtype(array))
        else:
            arg = lp.GlobalArg(array.name, dtype=self._dtype(array), shape=None)
        self._args.append(arg)

    def add_temporary(self, name, dtype=IntType, shape=()):
        temp = lp.TemporaryVariable(name, dtype=dtype, shape=shape)
        self._args.append(temp)

    def add_subkernel(self, subkernel):
        self._subkernels.append(subkernel)

    # I am not sure that this belongs here, I generate names separately from adding domains etc
    def unique_name(self, prefix):
        # add prefix to the generator so names are generated starting with
        # "prefix_0" instead of "prefix"
        self._name_generator.add_name(prefix, conflicting_ok=True)
        return self._name_generator(prefix)

    @contextlib.contextmanager
    def within_inames(self, inames) -> None:
        orig_within_inames = self._within_inames
        self._within_inames |= inames
        yield
        self._within_inames = orig_within_inames

    @property
    def _depends_on(self):
        return frozenset({self._last_insn_id}) - {None}

    # TODO Perhaps this should be made more public so external users can register
    # arguments. I don't want to make it a property to attach to the objects since
    # that would "tie us in" to loopy more than I would like.
    @functools.singledispatchmethod
    def _dtype(self, array):
        """Return the dtype corresponding to a given kernel argument.

        This function is required because we need to distinguish between the
        dtype of the data stored in the array and that of the array itself. For
        basic arrays loopy can figure this out but for complex types like `PetscMat`
        it would otherwise get this wrong.

        """
        raise TypeError(f"No handler provided for {type(array).__name__}")

    @_dtype.register
    def _(self, array: ContextSensitiveMultiArray):
        return self._dtype(array.orig_array)

    @_dtype.register
    def _(self, array: MultiArray):
        return array.dtype

    @_dtype.register
    def _(self, array: PetscMat):
        return OpaqueType("Mat")

    def _add_instruction(self, insn):
        self._insns.append(insn)
        self._last_insn_id = insn.id


class BinarySearchCallable(lp.ScalarCallable):
    def __init__(self, name="bsearch", **kwargs):
        super().__init__(name, **kwargs)

    def with_types(self, arg_id_to_dtype, callables_table):
        new_arg_id_to_dtype = arg_id_to_dtype.copy()
        new_arg_id_to_dtype[-1] = int
        return (
            self.copy(name_in_target="bsearch", arg_id_to_dtype=new_arg_id_to_dtype),
            callables_table,
        )

    def with_descrs(self, arg_id_to_descr, callables_table):
        return self.copy(arg_id_to_descr=arg_id_to_descr), callables_table

    def emit_call_insn(self, insn, target, expression_to_code_mapper):
        assert False
        from pymbolic import var

        mat_descr = self.arg_id_to_descr[0]
        m, n = mat_descr.shape
        ecm = expression_to_code_mapper
        mat, vec = insn.expression.parameters
        (result,) = insn.assignees

        c_parameters = [
            var("CblasRowMajor"),
            var("CblasNoTrans"),
            m,
            n,
            1,
            ecm(mat).expr,
            1,
            ecm(vec).expr,
            1,
            ecm(result).expr,
            1,
        ]
        return (
            var(self.name_in_target)(*c_parameters),
            False,  # cblas_gemv does not return anything
        )

    def generate_preambles(self, target):
        assert isinstance(target, lp.CTarget)
        yield ("20_stdlib", "#include <stdlib.h>")
        return


def compile(expr: LoopExpr, name="mykernel"):
    ctx = LoopyCodegenContext()
    _compile(expr, pmap(), ctx)

    # add a no-op instruction touching all of the kernel arguments so they are
    # not silently dropped
    noop = lp.CInstruction(
        (),
        "",
        read_variables=frozenset({a.name for a in ctx.arguments}),
        within_inames=frozenset(),
        within_inames_is_final=True,
        depends_on=ctx._depends_on,
    )
    ctx._insns.append(noop)

    preambles = [
        ("20_debug", "#include <stdio.h>"),  # dont always inject
        ("30_petsc", "#include <petsc.h>"),  # perhaps only if petsc callable used?
        (
            "30_bsearch",
            """
#include <stdlib.h>


int32_t cmpfunc(const void * a, const void * b) {
   return ( *(int32_t*)a - *(int32_t*)b );
}

            """,
        ),
    ]

    translation_unit = lp.make_kernel(
        ctx.domains,
        ctx.instructions,
        ctx.arguments,
        name=name,
<<<<<<< HEAD
        target=loopy_target(),
        lang_version=loopy_lang_version(),
=======
        target=LOOPY_TARGET,
        lang_version=LOOPY_LANG_VERSION,
        preambles=preambles,
>>>>>>> dd06d361
        # options=lp.Options(check_dep_resolution=False),
    )
    tu = lp.merge((translation_unit, *ctx.subkernels))

    # add callables
    tu = lp.register_callable(tu, "bsearch", BinarySearchCallable())

    # breakpoint()
    return tu.with_entrypoints("mykernel")


@functools.singledispatch
def _compile(expr: Any, ctx: LoopyCodegenContext) -> None:
    raise TypeError


@_compile.register
def _(
    loop: Loop,
    loop_indices,
    codegen_context: LoopyCodegenContext,
) -> None:
    loop_context = context_from_indices(loop_indices)
    iterset = loop.index.iterset.with_context(loop_context)

    loop_index_replace_map = {}
    for _, replace_map in loop_indices.values():
        loop_index_replace_map.update(replace_map)
    loop_index_replace_map = pmap(loop_index_replace_map)

    parse_loop_properly_this_time(
        loop,
        iterset,
        loop_indices,
        codegen_context,
    )


def parse_loop_properly_this_time(
    loop,
    axes,
    loop_indices,
    codegen_context,
    *,
    axis=None,
    source_path=pmap(),
    target_path=pmap(),
    iname_replace_map=pmap(),
    jname_replace_map=pmap(),
):
    from pyop3.distarray.multiarray import IndexExpressionReplacer

    outer_replace_map = {}
    for _, replace_map in loop_indices.values():
        outer_replace_map.update(replace_map)
    outer_replace_map = freeze(outer_replace_map)

    if axes.is_empty:
        raise NotImplementedError("does this even make sense?")

    axis = axis or axes.root

    domain_insns = []
    leaf_data = []

    for component in axis.components:
        iname = codegen_context.unique_name("i")
        extent_var = register_extent(
            component.count,
            iname_replace_map | jname_replace_map | outer_replace_map,
            codegen_context,
        )
        codegen_context.add_domain(iname, extent_var)

        new_source_path = source_path | {axis.label: component.label}
        new_target_path = target_path | axes.target_paths.get(
            (axis.id, component.label), {}
        )
        new_iname_replace_map = iname_replace_map | {axis.label: pym.var(iname)}

        # these aren't jnames!
        my_index_exprs = axes.index_exprs.get((axis.id, component.label), {})
        jname_extras = {}
        for axis_label, index_expr in my_index_exprs.items():
            jname_expr = JnameSubstitutor(
                new_iname_replace_map | jname_replace_map | outer_replace_map,
                codegen_context,
            )(index_expr)
            # jname_extras[axis_label] = jname_expr
            jname_extras[axis_label] = jname_expr

        new_jname_replace_map = jname_replace_map | jname_extras

        with codegen_context.within_inames({iname}):
            if subaxis := axes.child(axis, component):
                parse_loop_properly_this_time(
                    loop,
                    axes,
                    loop_indices,
                    codegen_context,
                    axis=subaxis,
                    source_path=new_source_path,
                    target_path=new_target_path,
                    iname_replace_map=new_iname_replace_map,
                    jname_replace_map=new_jname_replace_map,
                )
            else:
                new_iname_replace_map = pmap(
                    {
                        (loop.index.local_index.id, myaxislabel): jname_expr
                        for myaxislabel, jname_expr in new_iname_replace_map.items()
                    }
                )
                new_jname_replace_map = pmap(
                    {
                        (loop.index.id, myaxislabel): jname_expr
                        for myaxislabel, jname_expr in new_jname_replace_map.items()
                    }
                )
                # breakpoint()

                for stmt in loop.statements:
                    _compile(
                        stmt,
                        loop_indices
                        | {
                            loop.index: (
                                new_target_path,
                                new_jname_replace_map,
                            ),
                            loop.index.local_index: (
                                new_source_path,
                                new_iname_replace_map,
                            ),
                        },
                        codegen_context,
                    )


@_compile.register
def _(call: CalledFunction, loop_indices, ctx: LoopyCodegenContext) -> None:
    """
    Turn an exprs.FunctionCall into a series of assignment instructions etc.
    Handles packing/accessor logic.
    """

    temporaries = []
    subarrayrefs = {}
    extents = {}

    # loopy args can contain ragged params too
    loopy_args = call.function.code.default_entrypoint.args[: len(call.arguments)]
    for loopy_arg, arg, spec in checked_zip(loopy_args, call.arguments, call.argspec):
        # create an appropriate temporary
        # we need the indices here because the temporary shape needs to be indexed
        # by the same indices as the original array
        # is this definitely true??? think so. because it gives us the right loops
        # but we only really need it to determine "within" or not...
        # if not isinstance(arg, MultiArray):
        #     # think PetscMat etc
        #     raise NotImplementedError(
        #         "Need to handle indices to create temp shape differently"
        #     )

        loop_context = context_from_indices(loop_indices)

        if isinstance(arg, (MultiArray, ContextSensitiveMultiArray)):
            axes = arg.with_context(loop_context).temporary_axes.restore()
        else:
            assert isinstance(arg, Offset)
            axes = AxisTree()
        temporary = MultiArray(
            axes,
            name=ctx.unique_name("t"),
            dtype=arg.dtype,
        )
        indexed_temp = temporary

        if loopy_arg.shape is None:
            shape = (temporary.alloc_size,)
        else:
            if np.prod(loopy_arg.shape, dtype=int) != temporary.alloc_size:
                raise RuntimeError("Shape mismatch between inner and outer kernels")
            shape = loopy_arg.shape

        temporaries.append((arg, indexed_temp, spec.access, shape))

        # Register data
        # TODO more generic check
        if not isinstance(arg, Offset):
            ctx.add_argument(arg)

        ctx.add_temporary(temporary.name, temporary.dtype, shape)

        # subarrayref nonsense/magic
        indices = []
        for s in shape:
            iname = ctx.unique_name("i")
            ctx.add_domain(iname, s)
            indices.append(pym.var(iname))
        indices = tuple(indices)

        subarrayrefs[arg.name] = lp.symbolic.SubArrayRef(
            indices, pym.subscript(pym.var(temporary.name), indices)
        )

        # we need to pass sizes through if they are only known at runtime (ragged)
        # NOTE: If we register an extent to pass through loopy will complain
        # unless we register it as an assumption of the local kernel (e.g. "n <= 3")

        # FIXME ragged is broken since I commented this out! determining shape of
        # ragged things requires thought!
        # for cidx in range(indexed_temp.index.root.degree):
        #     extents |= self.collect_extents(
        #         indexed_temp.index,
        #         indexed_temp.index.root,
        #         cidx,
        #         within_indices,
        #         within_inames,
        #         depends_on,
        #     )

    # TODO this is pretty much the same as what I do in fix_intents in loopexpr.py
    # probably best to combine them - could add a sensible check there too.
    assignees = tuple(
        subarrayrefs[arg.name]
        for arg, spec in checked_zip(call.arguments, call.argspec)
        if spec.access in {WRITE, RW, INC, MIN_RW, MIN_WRITE, MAX_RW, MAX_WRITE}
    )
    expression = pym.primitives.Call(
        pym.var(call.function.code.default_entrypoint.name),
        tuple(
            subarrayrefs[arg.name]
            for arg, spec in checked_zip(call.arguments, call.argspec)
            if spec.access in {READ, RW, INC, MIN_RW, MAX_RW}
        )
        + tuple(extents.values()),
    )

    # gathers
    for arg, temp, access, shape in temporaries:
        if access in {READ, RW, MIN_RW, MAX_RW}:
            op = AssignmentType.READ
        else:
            assert access in {WRITE, INC, MIN_WRITE, MAX_WRITE}
            op = AssignmentType.ZERO
        parse_assignment(arg, temp, shape, op, loop_indices, ctx)

    ctx.add_function_call(assignees, expression)
    ctx.add_subkernel(call.function.code)

    # scatters
    for arg, temp, access, shape in temporaries:
        if access == READ:
            continue
        elif access in {WRITE, RW, MIN_RW, MIN_WRITE, MAX_RW, MAX_WRITE}:
            op = AssignmentType.WRITE
        else:
            assert access == INC
            op = AssignmentType.INC
        parse_assignment(arg, temp, shape, op, loop_indices, ctx)


# FIXME this is practically identical to what we do in build_loop
def parse_assignment(
    array,
    temp,
    shape,
    op,
    loop_indices,
    codegen_ctx,
):
    # TODO singledispatch
    loop_context = context_from_indices(loop_indices)

    if isinstance(array.with_context(loop_context), IndexedPetscMat):
        parse_assignment_petscmat(
            array.with_context(loop_context), temp, shape, op, loop_indices, codegen_ctx
        )
        return
    # else:
    # assert isinstance(assignment, MultiArrayAssignment

    # get the right index tree given the loop context

    # TODO cleanup
    if isinstance(array, Offset):
        axes = array.with_context(loop_context)
        minimal_context = array.filter_context(loop_context)
    else:
        axes = array.with_context(loop_context).axes
        minimal_context = array.filter_context(loop_context)

    target_path = {}
    # for _, jnames in new_indices.values():
    for loop_index, (path, iname_expr) in loop_indices.items():
        if loop_index in minimal_context:
            # assert all(k not in jname_replace_map for k in iname_expr)
            # jname_replace_map.update(iname_expr)
            target_path.update(path)
    # jname_replace_map = freeze(jname_replace_map)
    target_path = freeze(target_path)

    jname_replace_map = merge_dicts(mymap for _, mymap in loop_indices.values())

    parse_assignment_properly_this_time(
        array,
        temp,
        shape,
        op,
        axes,
        loop_indices,
        codegen_ctx,
        iname_replace_map=jname_replace_map,
        jname_replace_map=jname_replace_map,
        target_path=target_path,
    )


def parse_assignment_petscmat(array, temp, shape, op, loop_indices, codegen_context):
    ctx = codegen_context

    expr = array.getvalues
    matvar, rexpr, cexpr = expr.parameters

    mat = matvar.obj

    # need to generate code like map0[i0] instead of the usual map0[i0, i1]
    # this is because we are passing the full map through to the function call

    # similarly we also need to be careful to interrupt this function early
    # we don't want to emit loops for things!

    # I believe that this is probably the right place to be flattening the map
    # expressions. We want to have already done any clever substitution for arity 1
    # objects.

    # rexpr = self._flatten(rexpr)
    # cexpr = self._flatten(cexpr)

    iname_expr_replace_map = {}
    for _, replace_map in loop_indices.values():
        iname_expr_replace_map.update(replace_map)

    # for now assume that we pass exactly the right map through, do no composition
    if not isinstance(rexpr, CalledMapVariable) or len(rexpr.parameters) != 2:
        raise NotImplementedError
    rinner_axis_label = rexpr.parameters[1].axis
    # substitute a zero for the inner axis, we want to avoid this inner loop
    new_rexpr = JnameSubstitutor(
        iname_expr_replace_map | {rinner_axis_label: 0}, codegen_context
    )(rexpr)

    if not isinstance(cexpr, CalledMapVariable) or len(cexpr.parameters) != 2:
        raise NotImplementedError
    cinner_axis_label = cexpr.parameters[1].axis
    # substitute a zero for the inner axis, we want to avoid this inner loop
    new_cexpr = JnameSubstitutor(
        iname_expr_replace_map | {cinner_axis_label: 0}, codegen_context
    )(cexpr)

    # now emit the right line of code, this should properly be a lp.ScalarCallable
    # https://petsc.org/release/manualpages/Mat/MatGetValuesLocal/
    # PetscErrorCode MatGetValuesLocal(Mat mat, PetscInt nrow, const PetscInt irow[], PetscInt ncol, const PetscInt icol[], PetscScalar y[])
    nrow = rexpr.function.map_component.arity
    irow = new_rexpr
    ncol = cexpr.function.map_component.arity
    icol = new_cexpr

    # can only use GetValuesLocal when lgmaps are set (which I don't yet do)
    call_str = (
        # f"MatGetValuesLocal({mat.name}, {nrow}, &({irow}), {ncol}, &({icol}), &({temp.name}[0]));"
        f"MatGetValues({mat.name}, {nrow}, &({irow}), {ncol}, &({icol}), &({temp.name}[0]));"
    )
    codegen_context.add_cinstruction(call_str)

    # debug
    # codegen_context.add_cinstruction("PetscAttachDebugger();")


def parse_assignment_properly_this_time(
    array,
    temp,
    shape,
    op,
    axes,
    loop_indices,
    codegen_context,
    *,
    iname_replace_map,
    jname_replace_map,
    target_path,
    axis=None,
    source_path=pmap(),
):
    from pyop3.distarray.multiarray import IndexExpressionReplacer

    if axis is None:
        axis = axes.root
        my_index_exprs = axes.index_exprs.get(None, pmap())
        jname_extras = {}
        for axis_label, index_expr in my_index_exprs.items():
            jname_expr = JnameSubstitutor(
                iname_replace_map | jname_replace_map, codegen_context
            )(index_expr)
            jname_extras[axis_label] = jname_expr
        jname_replace_map = jname_replace_map | jname_extras

    if axes.is_empty:
        add_leaf_assignment(
            array,
            temp,
            shape,
            op,
            axes,
            source_path,
            target_path,
            iname_replace_map,
            jname_replace_map,
            codegen_context,
            loop_indices,
        )
        return

    for component in axis.components:
        iname = codegen_context.unique_name("i")
        extent_var = register_extent(
            component.count, iname_replace_map | jname_replace_map, codegen_context
        )
        codegen_context.add_domain(iname, extent_var)

        new_source_path = source_path | {axis.label: component.label}  # not used
        new_target_path = target_path | axes.target_paths.get(
            (axis.id, component.label), {}
        )

        new_iname_replace_map = iname_replace_map | {axis.label: pym.var(iname)}

        # I don't like that I need to do this here and also when I emit the layout
        # instructions.
        # Do I need the jnames on the way down? Think so for things like ragged...
        my_index_exprs = axes.index_exprs.get((axis.id, component.label), {})
        jname_extras = {}
        for axis_label, index_expr in my_index_exprs.items():
            jname_expr = JnameSubstitutor(
                new_iname_replace_map | jname_replace_map, codegen_context
            )(index_expr)
            jname_extras[axis_label] = jname_expr
        new_jname_replace_map = jname_replace_map | jname_extras
        # new_jname_replace_map = new_iname_replace_map

        with codegen_context.within_inames({iname}):
            if subaxis := axes.child(axis, component):
                parse_assignment_properly_this_time(
                    array,
                    temp,
                    shape,
                    op,
                    axes,
                    loop_indices,
                    codegen_context,
                    axis=subaxis,
                    source_path=new_source_path,
                    target_path=new_target_path,
                    iname_replace_map=new_iname_replace_map,
                    jname_replace_map=new_jname_replace_map,
                )

            else:
                add_leaf_assignment(
                    array,
                    temp,
                    shape,
                    op,
                    axes,
                    new_source_path,
                    new_target_path,
                    new_iname_replace_map,
                    new_jname_replace_map,
                    codegen_context,
                    loop_indices,
                )


def add_leaf_assignment(
    array,
    temporary,
    shape,
    op,
    axes,
    source_path,
    target_path,
    iname_replace_map,
    jname_replace_map,
    codegen_context,
    loop_indices,
):
    context = context_from_indices(loop_indices)

    if isinstance(array, (MultiArray, ContextSensitiveMultiArray)):
        array_expr = functools.partial(
            make_array_expr,
            array,
            array.with_context(context).layouts[source_path],
            target_path,
            iname_replace_map | jname_replace_map,
            codegen_context,
        )
    else:
        assert isinstance(array, Offset)
        array_expr = functools.partial(
            make_offset_expr,
            array.with_context(context).layouts[source_path],
            iname_replace_map | jname_replace_map,
            codegen_context,
        )
    temp_expr = functools.partial(
        make_temp_expr,
        temporary,
        shape,
        source_path,
        iname_replace_map,
        codegen_context,
    )

    if op == AssignmentType.READ:
        lexpr = temp_expr()
        rexpr = array_expr()
    elif op == AssignmentType.WRITE:
        lexpr = array_expr()
        rexpr = temp_expr()
    elif op == AssignmentType.INC:
        lexpr = array_expr()
        rexpr = lexpr + temp_expr()
    elif op == AssignmentType.ZERO:
        lexpr = temp_expr()
        rexpr = 0
    else:
        raise AssertionError("Invalid assignment type")

    codegen_context.add_assignment(lexpr, rexpr)


def make_array_expr(array, layouts, path, jnames, ctx):
    """

    Return a list of (assignee, expression) tuples and the array expr used
    in the assignment.

    """
    array_offset = make_offset_expr(
        layouts,
        jnames,
        ctx,
    )
    return pym.subscript(pym.var(array.name), array_offset)


def make_temp_expr(temporary, shape, path, jnames, ctx):
    layout = temporary.layout_axes.layouts[path]
    temp_offset = make_offset_expr(
        layout,
        jnames,
        ctx,
    )

    # hack to handle the fact that temporaries can have shape but we want to
    # linearly index it here
    extra_indices = (0,) * (len(shape) - 1)
    # also has to be a scalar, not an expression
    temp_offset_var = ctx.unique_name("off")
    ctx.add_temporary(temp_offset_var)
    ctx.add_assignment(temp_offset_var, temp_offset)
    temp_offset_var = pym.var(temp_offset_var)
    return pym.subscript(pym.var(temporary.name), extra_indices + (temp_offset_var,))


class JnameSubstitutor(pym.mapper.IdentityMapper):
    def __init__(self, replace_map, codegen_context):
        self._labels_to_jnames = replace_map
        self._codegen_context = codegen_context

    def map_axis_variable(self, expr):
        return self._labels_to_jnames[expr.axis_label]

    # this is cleaner if I do it as a single line expression
    # rather than register assignments for things.
    def map_multi_array(self, expr):
        path = expr.array.axes.path(*expr.array.axes.leaf, ordered=True)
        replace_map = {
            axis: self.rec(index)
            for (axis, _), index in checked_zip(path, expr.index_tuple)
        }
        varname = _scalar_assignment(
            expr.array,
            pmap(path),
            replace_map,
            self._codegen_context,
        )
        return varname

    def map_called_map(self, expr):
        if not isinstance(expr.function.map_component.array, MultiArray):
            raise NotImplementedError("Affine map stuff not supported yet")

        inner_expr = [self.rec(param) for param in expr.parameters]
        map_array = expr.function.map_component.array

        # handle [map0(p)][map1(p)] where map0 does not have an associated loop
        try:
            jname = self._labels_to_jnames[expr.function.full_map.name]
        except KeyError:
            jname = self._codegen_context.unique_name("j")
            self._codegen_context.add_temporary(jname)
            jname = pym.var(jname)

        # ? = map[j0, j1]
        # where j0 comes from the from_index and j1 is advertised as the shape
        # of the resulting axis (jname_per_cpt)
        # j0 is now fixed but j1 can still be changed
        rootaxis = map_array.axes.root
        inner_axis, inner_cpt = map_array.axes.leaf
        jname_expr = _scalar_assignment(
            map_array,
            pmap({rootaxis.label: just_one(rootaxis.components).label})
            | pmap({inner_axis.label: inner_cpt.label}),
            {rootaxis.label: inner_expr[0], inner_axis.label: inner_expr[1]},
            self._codegen_context,
        )
        return jname_expr

    def map_loop_index(self, expr):
        return self._labels_to_jnames[expr.name, expr.axis]

    def map_call(self, expr):
        if expr.function.name == "mybsearch":
            return self._map_bsearch(expr)
        elif expr.function.name == "MatGetValues":
            assert False, "not here"
            return self._map_matgetvalues(expr)
        else:
            raise NotImplementedError("hmm")

    # def _flatten(self, expr):
    #     for

    def _map_bsearch(self, expr):
        indices_var, axis_var = expr.parameters
        indices = indices_var.array

        leaf_axis, leaf_component = indices.axes.leaf
        ctx = self._codegen_context

        # should do elsewhere?
        ctx.add_argument(indices)

        # for reference
        """
        void *bsearch(
            const void *key,
            const void *base,
            size_t nitems,
            size_t size,
            int (*compar)(const void *, const void *)
        )
        """
        # key
        key_varname = ctx.unique_name("key")
        ctx.add_temporary(key_varname)
        key_var = pym.var(key_varname)
        key_expr = self._labels_to_jnames[(axis_var.index.id, axis_var.axis)]
        ctx.add_assignment(key_var, key_expr)

        # base
        replace_map = {}
        for key, replace_expr in self._labels_to_jnames.items():
            # for (LoopIndex_id0, axis0)
            if isinstance(key, tuple):
                replace_map[key[1]] = replace_expr
            else:
                assert isinstance(key, str)
                replace_map[key] = replace_expr
        # and set start to zero
        start_replace_map = replace_map.copy()
        start_replace_map[leaf_axis.label] = 0

        start_expr = make_offset_expr(
            indices.layouts[indices.axes.path(leaf_axis, leaf_component)],
            start_replace_map,
            self._codegen_context,
        )
        base_varname = ctx.unique_name("base")
        # breaks if unsigned
        ctx.add_cinstruction(
            f"int32_t* {base_varname} = {indices.name} + {start_expr};", {indices.name}
        )

        # nitems
        nitems_varname = ctx.unique_name("nitems")
        ctx.add_temporary(nitems_varname)
        nitems_expr = register_extent(leaf_component.count, replace_map, ctx)

        # result
        found_varname = ctx.unique_name("ptr")

        # call
        bsearch_str = f"int32_t* {found_varname} = (int32_t*) bsearch(&{key_var}, {base_varname}, {nitems_expr}, sizeof(int32_t), cmpfunc);"
        ctx.add_cinstruction(bsearch_str, {indices.name})

        # equivalent to offset_var = found_var - base_var (but pointer arithmetic is hard in loopy)
        offset_varname = ctx.unique_name("offset")
        ctx.add_temporary(offset_varname)
        offset_var = pym.var(offset_varname)
        offset_str = f"size_t {offset_varname} = {found_varname} - {base_varname};"
        ctx.add_cinstruction(offset_str, {indices.name})

        # This gives us a pointer to the right place in the array. To recover
        # the offset we need to subtract the initial offset (if nested) and also
        # the address of the array itself.
        return offset_var
        # return offset_var - start_expr


def make_offset_expr(
    layouts,
    jname_replace_map,
    codegen_context,
):
    return JnameSubstitutor(jname_replace_map, codegen_context)(layouts)


def register_extent(extent, jnames, ctx):
    if isinstance(extent, numbers.Integral):
        return extent

    # actually a pymbolic expression
    if not isinstance(extent, MultiArray):
        raise NotImplementedError("need to tidy up assignment logic")

    path = extent.axes.path(*extent.axes.leaf)
    expr = _scalar_assignment(extent, path, jnames, ctx)

    varname = ctx.unique_name("p")
    ctx.add_temporary(varname)
    ctx.add_assignment(pym.var(varname), expr)
    return varname


class MultiArrayCollector(pym.mapper.Collector):
    def map_multi_array(self, expr):
        return {expr}


class VariableReplacer(pym.mapper.IdentityMapper):
    def __init__(self, replace_map):
        self._replace_map = replace_map

    def map_variable(self, expr):
        return self._replace_map.get(expr.name, expr)


def collect_arrays(expr: pym.primitives.Expr):
    collector = MultiArrayCollector()
    return collector(expr)


def replace_variables(
    expr: pym.primitives.Expr, replace_map: dict[str, pym.primitives.Variable]
):
    return VariableReplacer(replace_map)(expr)


def _scalar_assignment(
    array,
    path,
    array_labels_to_jnames,
    ctx,
):
    # Register data
    ctx.add_argument(array)

    offset_expr = make_offset_expr(
        array.layout_axes.layouts[path],
        array_labels_to_jnames,
        ctx,
    )
    rexpr = pym.subscript(pym.var(array.name), offset_expr)
    return rexpr


def find_axis(axes, path, target, current_axis=None):
    """Return the axis matching ``target`` along ``path``.

    ``path`` is a mapping between axis labels and the selected component indices.
    """
    current_axis = current_axis or axes.root

    if current_axis.label == target:
        return current_axis
    else:
        subaxis = axes.child(current_axis, path[current_axis.label])
        if not subaxis:
            assert False, "oops"
        return find_axis(axes, path, target, subaxis)


def context_from_indices(loop_indices):
    loop_context = {}
    for loop_index, (path, _) in loop_indices.items():
        loop_context[loop_index] = path
    return freeze(loop_context)<|MERGE_RESOLUTION|>--- conflicted
+++ resolved
@@ -19,20 +19,14 @@
 import pytools
 from pyrsistent import freeze, pmap
 
-<<<<<<< HEAD
-from pyop3.axes import Axis, AxisComponent, AxisTree, AxisVariable, CalledAxisTree
-from pyop3.device import CPUDevice, CUDADevice, OpenCLDevice, offloading_device
-from pyop3.distarray import MultiArray
-from pyop3.dtypes import IntType
-=======
 from pyop3 import utils
 from pyop3.axes import Axis, AxisComponent, AxisTree, AxisVariable
 from pyop3.axes.tree import ContextSensitiveAxisTree
+from pyop3.device import CPUDevice, CUDADevice, OpenCLDevice, offloading_device
 from pyop3.distarray import DistributedArray, MultiArray
 from pyop3.distarray.multiarray import ContextSensitiveMultiArray
 from pyop3.distarray.petsc import IndexedPetscMat, PetscMat, PetscObject
 from pyop3.dtypes import IntType, PointerType
->>>>>>> dd06d361
 from pyop3.indices import (
     AffineMapComponent,
     AffineSliceComponent,
@@ -337,14 +331,9 @@
         ctx.instructions,
         ctx.arguments,
         name=name,
-<<<<<<< HEAD
         target=loopy_target(),
         lang_version=loopy_lang_version(),
-=======
-        target=LOOPY_TARGET,
-        lang_version=LOOPY_LANG_VERSION,
         preambles=preambles,
->>>>>>> dd06d361
         # options=lp.Options(check_dep_resolution=False),
     )
     tu = lp.merge((translation_unit, *ctx.subkernels))
